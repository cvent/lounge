--- conflicted
+++ resolved
@@ -40,7 +40,6 @@
           ]
         }
       ],
-<<<<<<< HEAD
       // '/api/': {
       //   title: 'API Reference',
       //   collapsable: false,
@@ -56,33 +55,15 @@
       //   ]
       // }
       '/api/': [
-        ['','Classes'],
-        ['AbstractBaseModel','AbstractBaseModel'],
-        ['BaseModel','BaseModel'],
-        ['CouchbaseDocument','CouchbaseDocument'],
+        ['', 'Classes'],
+        ['AbstractBaseModel', 'AbstractBaseModel'],
+        ['BaseModel', 'BaseModel'],
+        ['CouchbaseDocument', 'CouchbaseDocument'],
         ['Document', 'Document'],
-        ['Lounge','Lounge'],
-        ['Model','Model'],
-        ['ModelInstance','ModelInstance'],
-        ['Schema','Schema']
-=======
-      '/api/': [
-        {
-          title: 'API Reference',
-          collapsable: false,
-          children: [
-            ['#classes', 'Classes'],
-            ['#abstractbasemodel', 'AbstractBaseModel'],
-            ['#basemodel', 'BaseModel'],
-            ['#CouchbaseDocument', 'CouchbaseDocument'],
-            ['#Document', 'Document'],
-            ['#Lounge', 'Lounge'],
-            ['#Model', 'Model'],
-            ['#modelinstance', 'ModelInstance'],
-            ['#schema', 'Schema']
-          ]
-        }
->>>>>>> b22d4b8f
+        ['Lounge', 'Lounge'],
+        ['Model', 'Model'],
+        ['ModelInstance', 'ModelInstance'],
+        ['Schema', 'Schema']
       ]
       // '/api/': [
       //   {

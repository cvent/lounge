{
  "name": "lounge",
  "description": "Simple Mongoose-inspired ODM for Couchbase",
  "version": "0.14.3",
  "homepage": "https://github.com/bojand/lounge",
  "license": "MIT",
  "repository": {
    "type": "git",
    "url": "git://github.com/bojand/lounge.git"
  },
  "bugs": {
    "url": "http://github.com/bojand/lounge/issues"
  },
  "engines": {
    "node": ">=6.0.0"
  },
  "main": "index.js",
  "author": {
    "name": "Bojan Djurkovic <dbojan@gmail.com>"
  },
  "scripts": {
    "test": "mocha test/*.spec.js && ava -v -s",
<<<<<<< HEAD
    "test-ava": "ava -v -s",
    "cover": "nyc mocha",
=======
    "test-ava": "LOUNGE_COUCHBASE_MOCK=true ava -v -s",
    "cover": "LOUNGE_COUCHBASE_MOCK=true nyc mocha",
>>>>>>> 1e37a955
    "mddocs": "jsdoc2md lib/*.js > docs/apimd.md",
    "fixdocs": "cat docs/apimd.md | gsed 's/<a name=\"\\(.*\\)\"><\\/a>/<a name=\"\\L\\1\" id=\"\\L\\1\" data-id=\"\\L\\1\"><\\/a>/' | sed -e 's/e\\+/e/g; s/l\\+/l/g; s/t\\+/t/g; s/a\\+/a/g' > docs/api.md",
    "docs": "npm run mddocs && npm run fixdocs && rm docs/apimd.md"
  },
  "dependencies": {
    "async": "^2.4.1",
    "clone": "^2.1.0",
    "couchbase": "~2.4.0",
    "couchbase-driver": "^0.3.0",
    "debug": "^3.0.0",
    "escape-string-regexp": "^1.0.5",
    "grappling-hook-lounge": "~1.0.0",
    "inflection": "^1.8.0",
    "lodash": "~4.17.0",
    "memoizee": "^0.4.6",
    "mpath": "^0.3.0",
    "traverse": "^0.6.6",
    "uuid": "^3.0.0",
    "with-callback": "^1.0.2"
  },
  "devDependencies": {
    "ava": "^0.22.0",
    "chai": "^4.0.2",
    "jsdoc-to-markdown": "^3.0.0",
    "lodash3": "~3.10.0",
    "mocha": "^3.4.0",
    "nyc": "^11.0.0",
    "standard": "^10.0.1",
    "validator": "^7.2.0"
  },
  "ava": {
    "files": [
      "test/*.test.js"
    ]
  },
  "directories": {
    "test": "test"
  },
  "standard": {
    "globals": [
      "describe",
      "expect",
      "it"
    ]
  },
  "keywords": [
    "couchbase",
    "document",
    "model",
    "schema",
    "database",
    "odm",
    "data",
    "datastore",
    "query",
    "nosql",
    "orm",
    "db"
  ],
  "config": {
    "nyc": {
      "include": [
        "lib/*.js"
      ]
    }
  }
}<|MERGE_RESOLUTION|>--- conflicted
+++ resolved
@@ -20,13 +20,8 @@
   },
   "scripts": {
     "test": "mocha test/*.spec.js && ava -v -s",
-<<<<<<< HEAD
-    "test-ava": "ava -v -s",
-    "cover": "nyc mocha",
-=======
     "test-ava": "LOUNGE_COUCHBASE_MOCK=true ava -v -s",
     "cover": "LOUNGE_COUCHBASE_MOCK=true nyc mocha",
->>>>>>> 1e37a955
     "mddocs": "jsdoc2md lib/*.js > docs/apimd.md",
     "fixdocs": "cat docs/apimd.md | gsed 's/<a name=\"\\(.*\\)\"><\\/a>/<a name=\"\\L\\1\" id=\"\\L\\1\" data-id=\"\\L\\1\"><\\/a>/' | sed -e 's/e\\+/e/g; s/l\\+/l/g; s/t\\+/t/g; s/a\\+/a/g' > docs/api.md",
     "docs": "npm run mddocs && npm run fixdocs && rm docs/apimd.md"

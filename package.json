--- conflicted
+++ resolved
@@ -19,12 +19,8 @@
     "name": "Bojan Djurkovic <dbojan@gmail.com>"
   },
   "scripts": {
-<<<<<<< HEAD
-    "test": "mocha test/*.spec.js",
-=======
     "test": "npm run test-mocha && npm run test-ava",
     "test-mocha": "LOUNGE_COUCHBASE_MOCK=true mocha --exit test/*.spec.js",
->>>>>>> 3f0545ad
     "test-ava": "LOUNGE_COUCHBASE_MOCK=true ava -v -s",
     "cover": "LOUNGE_COUCHBASE_MOCK=true nyc mocha",
     "mddocs": "jsdoc2md lib/*.js > docs/apimd.md",
@@ -53,12 +49,8 @@
     "chai": "^4.0.2",
     "jsdoc-to-markdown": "^3.0.0",
     "lodash3": "~3.10.0",
-<<<<<<< HEAD
     "marky": "^1.2.0",
-    "mocha": "^3.4.0",
-=======
     "mocha": "^4.0.0",
->>>>>>> 3f0545ad
     "nyc": "^11.0.0",
     "standard": "^10.0.1",
     "validator": "^9.0.0"

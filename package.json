--- conflicted
+++ resolved
@@ -1,11 +1,7 @@
 {
   "name": "lounge",
   "description": "Simple Mongoose-inspired ODM for Couchbase",
-<<<<<<< HEAD
-  "version": "0.7.0-pre.4",
-=======
   "version": "0.7.0-pre.0",
->>>>>>> 82ab20ee
   "homepage": "https://github.com/bojand/lounge",
   "license": "MIT",
   "repository": {

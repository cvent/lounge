{
  "name": "lounge-atrites",
  "description": "Simple Mongoose-inspired ODM for Couchbase",
<<<<<<< HEAD
  "version": "0.7.0-pre.3",
=======
  "version": "0.6.4",
>>>>>>> 53b0d300
  "homepage": "https://github.com/bojand/lounge",
  "license": "MIT",
  "repository": {
    "type": "git",
    "url": "git://github.com/bojand/lounge.git"
  },
  "bugs": {
    "url": "http://github.com/bojand/lounge/issues"
  },
  "engines": {
    "node": ">=0.10.0"
  },
  "main": "index.js",
  "author": {
    "name": "Bojan Djurkovic <dbojan@gmail.com>"
  },
  "scripts": {
    "test": "(node-version-check \">=6\" && (npm run test6 || echo \"Node 6 tests failed.\")) || (node-version-check \">=4\" && (npm run test4 || echo \"Node 4 tests failed.\")) || npm run test0",
    "test0": "npm run dist && LOUNGE_COUCHBASE_MOCK=true mocha --harmony --harmony_proxies test/*.spec.js",
    "test4": "npm run dist && LOUNGE_COUCHBASE_MOCK=true mocha --harmony --harmony_proxies test/*.spec.js && LOUNGE_COUCHBASE_MOCK=true node --harmony --harmony_proxies node_modules/.bin/ava -v -s",
    "test6": "npm run dist && LOUNGE_COUCHBASE_MOCK=true mocha test/*.spec.js && LOUNGE_COUCHBASE_MOCK=true ava -v -s",
    "test-ava": "npm run dist && LOUNGE_COUCHBASE_MOCK=true ava -v -s",
    "cover": "LOUNGE_COUCHBASE_MOCK=true nyc mocha",
    "docs:api": "jsdoc --package package.json -c jsdoc.json -R docs/readme.md && ./mvapidocs.sh",
    "docs:clean": "rm -rf _book",
    "docs:prepare": "gitbook install",
    "docs:build": "npm run docs:prepare && npm run docs:clean && gitbook build && npm run docs:api",
    "docs:watch": "npm run docs:prepare && npm run docs:api && gitbook serve",
    "docs:publish": "npm run docs:build && cd _book && git init && git commit --allow-empty -m 'Update docs' && git checkout -b gh-pages && git add . && git commit -am 'Update docs' && git push https://github.com/bojand/lounge.git gh-pages --force",
    "dist": "node ./node_modules/babel-cli/bin/babel.js lib --out-dir dist",
    "prepublish": "npm run dist"
  },
  "dependencies": {
    "async": "^2.0.1",
    "babel-polyfill": "~6.13.0",
    "bluebird": "^3.4.1",
    "clone": "^1.0.2",
    "couchbase": "^2.1.3",
    "couchbase-driver": "~0.1.12",
    "debug": "^2.2.0",
    "harmony-reflect": "~1.5.0",
    "grappling-hook": "git://github.com/bojand/grappling-hook.git#d5a2852",
    "inflection": "^1.8.0",
    "lodash": "4.10.0",
    "memoizee": "~0.4.0",
    "mpath": "^0.2.1",
    "traverse": "^0.6.6",
    "uuid": "^2.0.1"
  },
  "devDependencies": {
    "ava": "^0.16.0",
    "babel-cli": "~6.14.0",
    "babel-plugin-transform-builtin-extend": "~1.1.0",
    "babel-plugin-transform-class-properties": "~6.11.5",
    "babel-preset-es2015": "~6.14.0",
    "chai": "^3.4.1",
    "docdash": "^0.4.0",
    "jsdoc": "~3.4.0",
    "mocha": "^3.0.2",
    "node-version-check": "^2.1.1",
    "nyc": "^7.0.0",
    "shelljs": "^0.7.3",
    "validator": "^5.2.0",
    "xo": "^0.16.0"
  },
  "publishConfig": {
    "registry": "http://nexus-01.cvent.net:8081/nexus/content/repositories/npm-local/"
  },
  "ava": {
    "files": [
      "test/*.test.js"
    ]
  },
  "xo": {
    "envs": [
      "node",
      "es6",
      "mocha"
    ],
    "esnext": true,
    "space": true,
    "rules": {
      "babel/arrow-parens": 0,
      "babel/object-curly-spacing": 0,
      "babel/object-shorthand": 1,
      "brace-style": [
        0,
        "1tbs",
        {
          "allowSingleLine": false
        }
      ],
      "no-else-return": 1,
      "no-unused-vars": 1,
      "no-prototype-builtins": 0,
      "import/namespace": 0
    },
    "ignores": [
      "test/**"
    ]
  },
  "directories": {
    "test": "test"
  },
  "keywords": [
    "couchbase",
    "document",
    "model",
    "schema",
    "database",
    "odm",
    "data",
    "datastore",
    "query",
    "nosql",
    "orm",
    "db"
  ],
  "config": {
    "nyc": {
      "include": [
        "dist/*.js"
      ]
    }
  }
}<|MERGE_RESOLUTION|>--- conflicted
+++ resolved
@@ -1,11 +1,7 @@
 {
   "name": "lounge-atrites",
   "description": "Simple Mongoose-inspired ODM for Couchbase",
-<<<<<<< HEAD
-  "version": "0.7.0-pre.3",
-=======
-  "version": "0.6.4",
->>>>>>> 53b0d300
+  "version": "0.7.0-pre.4",
   "homepage": "https://github.com/bojand/lounge",
   "license": "MIT",
   "repository": {

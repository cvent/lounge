--- conflicted
+++ resolved
@@ -11,1084 +11,1076 @@
 var bucket
 
 describe('Model index on save tests', function () {
-  beforeEach(function (done) {
-    if (lounge) {
-      lounge.disconnect()
-    }
-
-    lounge = new lounge.Lounge() // recreate it
-
-    var cluster = testUtil.getCluser()
-    bucket = cluster.openBucket('lounge_test', function (err) {
-      if (err) {
-        return done(err)
-      }
-
-      lounge.connect({
-        bucket: bucket
-      }, function () {
-        bucket.manager().flush(done)
-      })
-    })
-  })
-
-  it('should index using simple reference document', function (done) {
-    var userSchema = lounge.schema({
-      firstName: String,
-      lastName: String,
-      email: { type: String, index: true }
-    })
-
-    var User = lounge.model('User', userSchema)
-
-    var user = new User({
-      firstName: 'Joe',
-      lastName: 'Smith',
-      email: 'joe@gmail.com'
-    })
-
-    user.save(function (err, savedDoc) {
-      expect(err).to.not.be.ok
-      expect(savedDoc).to.be.ok
-
-      var k = userSchema.getRefKey('email', user.email)
-      bucket.get(k, function (err, indexRes) {
-        expect(err).to.not.be.ok
-        expect(indexRes).to.be.ok
-        expect(indexRes.value).to.be.ok
-        expect(indexRes.value.key).to.be.ok
-        expect(indexRes.value.key).to.equal(user.id)
-
-        done()
-      })
-    })
-  })
-
-  it('should index using simple reference document - change', function (done) {
-    var userSchema = lounge.schema({
-      firstName: String,
-      lastName: String,
-      email: { type: String, index: true }
-    })
-
-    var User = lounge.model('User', userSchema)
-
-    var user = new User({
-      firstName: 'Joe',
-      lastName: 'Smith',
-      email: 'joe@gmail.com'
-    })
-
-    function checkRes (err, indexRes) {
-      expect(err).to.not.be.ok
-      expect(indexRes).to.be.ok
-      expect(indexRes.value).to.be.ok
-      expect(indexRes.value.key).to.be.ok
-      expect(indexRes.value.key).to.equal(user.id)
-    }
-
-    user.save(function (err, savedDoc) {
-      expect(err).to.not.be.ok
-      expect(savedDoc).to.be.ok
-
-      var k = userSchema.getRefKey('email', user.email)
-      bucket.get(k, function (err, indexRes) {
-        checkRes(err, indexRes)
-
-        user.email = 'joe2@gmail.com'
-
-        user.save(function (err, savedDoc) {
-          expect(err).to.not.be.ok
-          expect(savedDoc).to.be.ok
-
-          // old one
-          k = userSchema.getRefKey('email', 'joe@gmail.com')
-          bucket.get(k, function (err, indexRes) {
-            expect(err).to.be.ok
-            expect(err.code).to.equal(couchbase.errors.keyNotFound)
-
-            k = userSchema.getRefKey('email', user.email)
-            bucket.get(k, function (err, indexRes) {
-              checkRes(err, indexRes)
-              done()
-            })
-          })
-        })
-      })
-    })
-  })
-
-  it('should index using simple reference document using key options', function (done) {
-    var userSchema = lounge.schema({
-      firstName: String,
-      lastName: String,
-      email: { type: String, index: true },
-      username: { type: String, key: true, generate: false }
-    })
-
-    var User = lounge.model('User', userSchema)
-
-    var user = new User({
-      firstName: 'Joe',
-      lastName: 'Smith',
-      email: 'joe@gmail.com',
-      username: 'jsmith'
-    })
-
-    user.save(function (err, savedDoc) {
-      expect(err).to.not.be.ok
-      expect(savedDoc).to.be.ok
-
-      var k = userSchema.getRefKey('email', user.email)
-      bucket.get(k, function (err, indexRes) {
-        expect(err).to.not.be.ok
-        expect(indexRes).to.be.ok
-        expect(indexRes.value).to.be.ok
-        expect(indexRes.value.key).to.be.ok
-        expect(indexRes.value.key).to.equal(user.getDocumentKeyValue(true))
-
-        bucket.get(indexRes.value.key, function (err, gd) {
-          expect(err).to.not.be.ok
-          expect(gd).to.be.ok
-          expect(gd.value).to.be.ok
-          expect(gd.value.email).to.equal(user.email)
-          expect(gd.value.username).to.equal(user.username)
-          expect(gd.value.firstName).to.equal(user.firstName)
-          expect(gd.value.lastName).to.equal(user.lastName)
-          done()
-        })
-      })
-    })
-  })
-
-  it('should index using simple reference document using key options - change', function (done) {
-    var userSchema = lounge.schema({
-      firstName: String,
-      lastName: String,
-      email: { type: String, index: true },
-      username: { type: String, key: true, generate: false }
-    })
-
-    var User = lounge.model('User', userSchema)
-
-    var user = new User({
-      firstName: 'Joe',
-      lastName: 'Smith',
-      email: 'joe@gmail.com',
-      username: 'jsmith'
-    })
-
-    function checkIndexRes (err, indexRes) {
-      expect(err).to.not.be.ok
-      expect(indexRes).to.be.ok
-      expect(indexRes.value).to.be.ok
-      expect(indexRes.value.key).to.be.ok
-      expect(indexRes.value.key).to.equal(user.getDocumentKeyValue(true))
-    }
-
-    function checkGetRes (err, gd) {
-      expect(err).to.not.be.ok
-      expect(gd).to.be.ok
-      expect(gd.value).to.be.ok
-      expect(gd.value.email).to.equal(user.email)
-      expect(gd.value.username).to.equal(user.username)
-      expect(gd.value.firstName).to.equal(user.firstName)
-      expect(gd.value.lastName).to.equal(user.lastName)
-    }
-
-    user.save(function (err, savedDoc) {
-      expect(err).to.not.be.ok
-      expect(savedDoc).to.be.ok
-
-      var k = userSchema.getRefKey('email', user.email)
-      bucket.get(k, function (err, indexRes) {
-        checkIndexRes(err, indexRes)
-
-        bucket.get(indexRes.value.key, function (err, gd) {
-          checkGetRes(err, gd)
-
-          user.username = 'jsmith2'
-
-          user.save(function (err, savedDoc) {
+         beforeEach(function (done) {
+                    if (lounge) {
+                    lounge.disconnect()
+                    }
+                    
+                    lounge = new lounge.Lounge() // recreate it
+                    
+                    var cluster = testUtil.getCluser()
+                    bucket = cluster.openBucket('lounge_test', function (err) {
+                                                if (err) {
+                                                return done(err)
+                                                }
+                                                
+                                                lounge.connect({
+                                                               bucket: bucket
+                                                               }, function () {
+                                                               bucket.manager().flush(done)
+                                                               })
+                                                })
+                    })
+         
+         it('should index using simple reference document', function (done) {
+            var userSchema = lounge.schema({
+                                           firstName: String,
+                                           lastName: String,
+                                           email: { type: String, index: true }
+                                           })
+            
+            var User = lounge.model('User', userSchema)
+            
+            var user = new User({
+                                firstName: 'Joe',
+                                lastName: 'Smith',
+                                email: 'joe@gmail.com'
+                                })
+            
+            user.save(function (err, savedDoc) {
+                      expect(err).to.not.be.ok
+                      expect(savedDoc).to.be.ok
+                      
+                      var k = userSchema.getRefKey('email', user.email)
+                      bucket.get(k, function (err, indexRes) {
+                                 expect(err).to.not.be.ok
+                                 expect(indexRes).to.be.ok
+                                 expect(indexRes.value).to.be.ok
+                                 expect(indexRes.value.key).to.be.ok
+                                 expect(indexRes.value.key).to.equal(user.id)
+                                 
+                                 done()
+                                 })
+                      })
+            })
+         
+         it('should index using simple reference document - change', function (done) {
+            var userSchema = lounge.schema({
+                                           firstName: String,
+                                           lastName: String,
+                                           email: { type: String, index: true }
+                                           })
+            
+            var User = lounge.model('User', userSchema)
+            
+            var user = new User({
+                                firstName: 'Joe',
+                                lastName: 'Smith',
+                                email: 'joe@gmail.com'
+                                })
+            
+            function checkRes (err, indexRes) {
             expect(err).to.not.be.ok
-            expect(savedDoc).to.be.ok
-
-            k = userSchema.getRefKey('email', user.email)
-            bucket.get(k, function (err, indexRes) {
-              checkIndexRes(err, indexRes)
-
-              bucket.get(indexRes.value.key, function (err, gd) {
-                checkGetRes(err, gd)
-
-                // old one still sticks around
-                bucket.get('jsmith', function (err, gd) {
-                  expect(err).to.not.be.ok
-                  expect(gd).to.be.ok
-                  expect(gd.value).to.be.ok
-                  expect(gd.value.username).to.equal('jsmith')
-
-                  done()
-                })
-              })
-            })
-          })
-        })
-      })
-    })
-  })
-
-  it('should index using multiple simple reference documents', function (done) {
-    var userSchema = lounge.schema({
-      firstName: String,
-      lastName: String,
-      email: { type: String, index: true },
-      username: { type: String, index: true, indexName: 'userName' }
-    })
-
-    var User = lounge.model('User', userSchema)
-
-    var user = new User({
-      firstName: 'Joe',
-      lastName: 'Smith',
-      email: 'joe@gmail.com',
-      username: 'jsmith'
-    })
-
-    user.save(function (err, savedDoc) {
-      expect(err).to.not.be.ok
-      expect(savedDoc).to.be.ok
-
-      var k = userSchema.getRefKey('email', user.email)
-      bucket.get(k, function (err, indexRes) {
-        expect(err).to.not.be.ok
-        expect(indexRes).to.be.ok
-        expect(indexRes.value).to.be.ok
-        expect(indexRes.value.key).to.be.ok
-        expect(indexRes.value.key).to.equal(user.id)
-
-        var k = userSchema.getRefKey('userName', user.username)
-        bucket.get(k, function (err, indexRes) {
-          expect(err).to.not.be.ok
-          expect(indexRes).to.be.ok
-          expect(indexRes.value).to.be.ok
-          expect(indexRes.value.key).to.be.ok
-          expect(indexRes.value.key).to.equal(user.id)
-
-          done()
-        })
-      })
-    })
-  })
-
-  it('should index using multiple simple reference documents - change', function (done) {
-    var userSchema = lounge.schema({
-      firstName: String,
-      lastName: String,
-      email: { type: String, index: true },
-      username: { type: String, index: true, indexName: 'userName' }
-    })
-
-    var User = lounge.model('User', userSchema)
-
-    var user = new User({
-      firstName: 'Joe',
-      lastName: 'Smith',
-      email: 'joe@gmail.com',
-      username: 'jsmith'
-    })
-
-    function checkRes (err, rdoc) {
-      expect(err).to.not.be.ok
-      expect(rdoc).to.be.ok
-      expect(rdoc.value).to.be.ok
-      expect(rdoc.value.key).to.be.ok
-      expect(rdoc.value.key).to.equal(user.id)
-    }
-
-    user.save(function (err, savedDoc) {
-      expect(err).to.not.be.ok
-      expect(savedDoc).to.be.ok
-
-      var k = userSchema.getRefKey('email', user.email)
-      bucket.get(k, function (err, indexRes) {
-        checkRes(err, indexRes)
-
-        k = userSchema.getRefKey('userName', user.username)
-        bucket.get(k, function (err, indexRes) {
-          checkRes(err, indexRes)
-
-          user.email = 'joe2@gmail.com'
-          user.username = 'jsmith2'
-
-          user.save(function (err, savedDoc) {
+            expect(indexRes).to.be.ok
+            expect(indexRes.value).to.be.ok
+            expect(indexRes.value.key).to.be.ok
+            expect(indexRes.value.key).to.equal(user.id)
+            }
+            
+            user.save(function (err, savedDoc) {
+                      expect(err).to.not.be.ok
+                      expect(savedDoc).to.be.ok
+                      
+                      var k = userSchema.getRefKey('email', user.email)
+                      bucket.get(k, function (err, indexRes) {
+                                 checkRes(err, indexRes)
+                                 
+                                 user.email = 'joe2@gmail.com'
+                                 
+                                 user.save(function (err, savedDoc) {
+                                           expect(err).to.not.be.ok
+                                           expect(savedDoc).to.be.ok
+                                           
+                                           // old one
+                                           k = userSchema.getRefKey('email', 'joe@gmail.com')
+                                           bucket.get(k, function (err, indexRes) {
+                                                      expect(err).to.be.ok
+                                                      expect(err.code).to.equal(couchbase.errors.keyNotFound)
+                                                      
+                                                      k = userSchema.getRefKey('email', user.email)
+                                                      bucket.get(k, function (err, indexRes) {
+                                                                 checkRes(err, indexRes)
+                                                                 done()
+                                                                 })
+                                                      })
+                                           })
+                                 })
+                      })
+            })
+         
+         it('should index using simple reference document using key options', function (done) {
+            var userSchema = lounge.schema({
+                                           firstName: String,
+                                           lastName: String,
+                                           email: { type: String, index: true },
+                                           username: { type: String, key: true, generate: false }
+                                           })
+            
+            var User = lounge.model('User', userSchema)
+            
+            var user = new User({
+                                firstName: 'Joe',
+                                lastName: 'Smith',
+                                email: 'joe@gmail.com',
+                                username: 'jsmith'
+                                })
+            
+            user.save(function (err, savedDoc) {
+                      expect(err).to.not.be.ok
+                      expect(savedDoc).to.be.ok
+                      
+                      var k = userSchema.getRefKey('email', user.email)
+                      bucket.get(k, function (err, indexRes) {
+                                 expect(err).to.not.be.ok
+                                 expect(indexRes).to.be.ok
+                                 expect(indexRes.value).to.be.ok
+                                 expect(indexRes.value.key).to.be.ok
+                                 expect(indexRes.value.key).to.equal(user.getDocumentKeyValue(true))
+                                 
+                                 bucket.get(indexRes.value.key, function (err, gd) {
+                                            expect(err).to.not.be.ok
+                                            expect(gd).to.be.ok
+                                            expect(gd.value).to.be.ok
+                                            expect(gd.value.email).to.equal(user.email)
+                                            expect(gd.value.username).to.equal(user.username)
+                                            expect(gd.value.firstName).to.equal(user.firstName)
+                                            expect(gd.value.lastName).to.equal(user.lastName)
+                                            done()
+                                            })
+                                 })
+                      })
+            })
+         
+         it('should index using simple reference document using key options - change', function (done) {
+            var userSchema = lounge.schema({
+                                           firstName: String,
+                                           lastName: String,
+                                           email: { type: String, index: true },
+                                           username: { type: String, key: true, generate: false }
+                                           })
+            
+            var User = lounge.model('User', userSchema)
+            
+            var user = new User({
+                                firstName: 'Joe',
+                                lastName: 'Smith',
+                                email: 'joe@gmail.com',
+                                username: 'jsmith'
+                                })
+            
+            function checkIndexRes (err, indexRes) {
             expect(err).to.not.be.ok
-            expect(savedDoc).to.be.ok
-
-            // old ones
-            k = userSchema.getRefKey('email', 'joe@gmail.com')
-            bucket.get(k, function (err, gdoc) {
-              expect(err).to.be.ok
-              expect(err.code).to.equal(couchbase.errors.keyNotFound)
-
-              k = userSchema.getRefKey('username', 'jsmith')
-              bucket.get(k, function (err, gdoc) {
-                expect(err).to.be.ok
-                expect(err.code).to.equal(couchbase.errors.keyNotFound)
-
-                // new ones
-                var k = userSchema.getRefKey('email', user.email)
-                bucket.get(k, function (err, indexRes) {
-                  checkRes(err, indexRes)
-                  k = userSchema.getRefKey('userName', user.username)
-                  bucket.get(k, function (err, indexRes) {
-                    checkRes(err, indexRes)
-                    done()
-                  })
-                })
-              })
-            })
-          })
-        })
-      })
-    })
-  })
-
-  it('should index using array of reference documents', function (done) {
-    var userSchema = lounge.schema({
-      firstName: String,
-      lastName: String,
-      email: { type: String, key: true, generate: false },
-      usernames: [{ type: String, index: true, indexName: 'username' }]
-    }, {
-      refIndexKeyPrefix: 'app::dev::ref::',
-      delimiter: '::'
-    })
-
-    var User = lounge.model('User', userSchema)
-
-    var user = new User({
-      firstName: 'Joe',
-      lastName: 'Smith',
-      email: 'joe@gmail.com',
-      usernames: ['js1', 'js2', 'js3']
-    })
-
-    user.save(function (err, savedDoc) {
-      expect(err).to.not.be.ok
-      expect(savedDoc).to.be.ok
-
-      var keys = _.map(user.usernames, function (un) {
-        return userSchema.getRefKey('username', un)
-      })
-
-      bucket.getMulti(keys, function (err, indexRes) {
-        expect(err).to.not.be.ok
-        expect(indexRes).to.be.ok
-
-        var resKeys = Object.keys(indexRes)
-
-        _.each(resKeys, function (ik) {
-          var v = indexRes[ik].value
-          expect(v).to.be.ok
-          expect(v.key).to.be.ok
-          expect(v.key).to.equal(user.email)
-        })
-
-        done()
-      })
-    })
-  })
-
-  it('should index using array of reference documents - change', function (done) {
-    var userSchema = lounge.schema({
-      firstName: String,
-      lastName: String,
-      email: { type: String, key: true, generate: false },
-      usernames: [{ type: String, index: true, indexName: 'username' }]
-    }, {
-      refIndexKeyPrefix: 'app::dev::ref::',
-      delimiter: '::'
-    })
-
-    var User = lounge.model('User', userSchema)
-
-    var user = new User({
-      firstName: 'Joe',
-      lastName: 'Smith',
-      email: 'joe@gmail.com',
-      usernames: ['js1', 'js2', 'js3']
-    })
-
-    user.save(function (err, savedDoc) {
-      expect(err).to.not.be.ok
-      expect(savedDoc).to.be.ok
-
-      var keys = _.map(user.usernames, function (un) {
-        return userSchema.getRefKey('username', un)
-      })
-
-      bucket.getMulti(keys, function (err, indexRes) {
-        expect(err).to.not.be.ok
-        expect(indexRes).to.be.ok
-
-        var resKeys = Object.keys(indexRes)
-
-        _.each(resKeys, function (ik) {
-          var v = indexRes[ik].value
-          expect(v).to.be.ok
-          expect(v.key).to.be.ok
-          expect(v.key).to.equal(user.email)
-        })
-
-        user.usernames = ['jsnew1', 'js2', 'jsnew3']
-
-        user.save(function (err, savedDoc) {
-          expect(err).to.not.be.ok
-          expect(savedDoc).to.be.ok
-
-          // check old ones
-          keys = _.map(['js1', 'js3'], function (un) {
-            return userSchema.getRefKey('username', un)
-          })
-
-          bucket.getMulti(keys, function (err, indexRes) {
-            expect(err).to.be.ok
-            expect(err).to.equal(2)
-
-            keys = _.map(user.usernames, function (un) {
-              return userSchema.getRefKey('username', un)
-            })
-
-            bucket.getMulti(keys, function (err, indexRes) {
-              expect(err).to.not.be.ok
-              expect(indexRes).to.be.ok
-
-              var resKeys = Object.keys(indexRes)
-
-              _.each(resKeys, function (ik) {
-                var v = indexRes[ik].value
-                expect(v).to.be.ok
-                expect(v.key).to.be.ok
-                expect(v.key).to.equal(user.email)
-              })
-
-              done()
-            })
-          })
-        })
-      })
-    })
-  })
-
-  it('should not create index ref document for an embedded field if index not specified', function (done) {
-    var fooSchema = lounge.schema({
-      a: String,
-      b: String
-    })
-
-    var Foo = lounge.model('Foo', fooSchema)
-
-    var userSchema = lounge.schema({
-      firstName: String,
-      lastName: String,
-      email: { type: String, index: true },
-      foo: { type: Foo }
-    })
-
-    var User = lounge.model('User', userSchema)
-
-    expect(User.findByEmail).to.be.ok
-    expect(User.findByEmail).to.be.an.instanceof(Function)
-    expect(User.findByFoo).to.not.be.ok
-    expect(User.findByFoo).to.not.be.an.instanceof(Function)
-
-    var foo = new Foo({
-      a: 'a1',
-      b: 'b1'
-    })
-
-    var user = new User({
-      firstName: 'Joe',
-      lastName: 'Smith',
-      email: 'joe@gmail.com',
-      foo: foo
-    })
-
-    function checkRes (err, indexRes) {
-      expect(err).to.not.be.ok
-      expect(indexRes).to.be.ok
-      var v = indexRes.value
-      expect(v).to.be.ok
-      expect(v.key).to.be.ok
-      expect(v.key).to.equal(user.id)
-    }
-
-    user.save(function (err, savedDoc) {
-      expect(err).to.not.be.ok
-      expect(savedDoc).to.be.ok
-
-      var emailKey = userSchema.getRefKey('email', user.email)
-      var fooKey = userSchema.getRefKey('foo', user.foo.id)
-
-      bucket.get(emailKey, function (err, indexRes) {
-        checkRes(err, indexRes)
-
-        bucket.get(fooKey, function (err, indexRes) {
-          expect(err).to.be.ok
-          expect(err.code).to.equal(couchbase.errors.keyNotFound)
-
-          done()
-        })
-      })
-    })
-  })
-
-  it('should create index ref document for an embedded field if specified', function (done) {
-    var fooSchema = lounge.schema({
-      a: String,
-      b: String
-    })
-
-    var Foo = lounge.model('Foo', fooSchema)
-
-    var userSchema = lounge.schema({
-      firstName: String,
-      lastName: String,
-      email: { type: String, index: true },
-      foo: { type: Foo, index: true }
-    })
-
-    var User = lounge.model('User', userSchema)
-
-    expect(User.findByEmail).to.be.ok
-    expect(User.findByEmail).to.be.an.instanceof(Function)
-    expect(User.findByFoo).to.be.ok
-    expect(User.findByFoo).to.be.an.instanceof(Function)
-
-    var foo = new Foo({
-      a: 'a1',
-      b: 'b1'
-    })
-
-    var user = new User({
-      firstName: 'Joe',
-      lastName: 'Smith',
-      email: 'joe@gmail.com',
-      foo: foo
-    })
-
-    function checkRes (err, indexRes) {
-      expect(err).to.not.be.ok
-      expect(indexRes).to.be.ok
-      var v = indexRes.value
-      expect(v).to.be.ok
-      expect(v.key).to.be.ok
-      expect(v.key).to.equal(user.id)
-    }
-
-    user.save(function (err, savedDoc) {
-      expect(err).to.not.be.ok
-      expect(savedDoc).to.be.ok
-
-      var emailKey = userSchema.getRefKey('email', user.email)
-      var fooKey = userSchema.getRefKey('foo', user.foo.id)
-
-      bucket.get(emailKey, function (err, indexRes) {
-        checkRes(err, indexRes)
-
-        bucket.get(fooKey, function (err, indexRes) {
-          expect(err).to.not.be.ok
-          checkRes(err, indexRes)
-
-          done()
-        })
-      })
-    })
-  })
-
-  it('should create index ref documents for an array of an embedded field', function (done) {
-    var companySchema = {
-      name: String,
-      website: String
-    }
-
-    var Company = lounge.model('Company', companySchema)
-
-    var userSchema = lounge.schema({
-      name: String,
-      company: [{ type: Company, index: true }]
-    })
-
-    var User = lounge.model('User', userSchema)
-
-    var company = new Company({
-      name: 'Acme',
-      website: 'www.acme.com'
-    })
-
-    var company2 = new Company({
-      name: 'BCorp',
-      website: 'www.bcorp.com'
-    })
-
-    var user = new User({
-      name: 'Bob Smith',
-      company: [company, company2]
-    })
-
-    user.save(function (err, savedDoc) {
-      expect(err).to.not.be.ok
-      expect(savedDoc).to.be.ok
-
-      var keys = _.map(user.company, function (c) {
-        return userSchema.getRefKey('company', c.id)
-      })
-
-      bucket.getMulti(keys, function (err, indexRes) {
-        expect(err).to.not.be.ok
-
-        _.values(indexRes).forEach(function (ir) {
-          expect(ir).to.be.ok
-          expect(ir.value).to.be.ok
-          expect(ir.value.key).to.be.ok
-          expect(ir.value.key).to.equal(user.id)
-        })
-
-        done()
-      })
-    })
-  })
-
-  it.only('should create index ref document for a field of array index type', function (done) {
-    var userSchema = lounge.schema({
-      name: String,
-      email: { type: String, index: true, indexType: 'array' }
-    })
-
-    var User = lounge.model('User', userSchema)
-
-    var user = new User({
-      name: 'Joe Smith',
-      email: 'joe@gmail.com'
-    })
-
-    var user2 = new User({
-      name: 'Bob Jones',
-      email: 'joe@gmail.com'
-    })
-
-    function checkRes (indexRes, expected) {
-      expect(indexRes).to.be.ok
-      expect(indexRes.value).to.be.ok
-      expect(indexRes.value.keys).to.be.ok
-      expect(indexRes.value.keys.sort()).to.deep.equal(expected)
-    }
-
-    console.log('saving user 1')
-    user.save({waitForIndex:true},function (err, savedDoc) {
-      expect(err).to.not.be.ok
-
-<<<<<<< HEAD
-      console.log('saving user 2')
-      user2.save({waitForIndex:true},function (err, savedDoc) {
-=======
-      user2.save({ waitForIndex: true }, function (err, savedDoc) {
->>>>>>> 72165922
-        expect(err).to.not.be.ok
-        var k = userSchema.getRefKey('email', user.email)
-        bucket.get(k, function (err, indexRes) {
-          expect(err).to.not.be.ok
-          checkRes(indexRes, [user.id, user2.id].sort())
-          done()
-
-          // user.email = 'joe2@gmail.com'
-
-          // console.log('updating user 1')
-          // user.save({waitForIndex:true},function (err, indexRes) {
-          //   expect(err).to.not.be.ok
-          //   console.log('done')
-          //   // old one
-          //   k = userSchema.getRefKey('email', 'joe@gmail.com')
-          //   bucket.get(k, function (err, indexRes) {
-          //     expect(err).to.not.be.ok
-          //     checkRes(indexRes, [user2.id])
-
-          //     k = userSchema.getRefKey('email', user.email)
-          //     bucket.get(k, function (err, indexRes) {
-          //       expect(err).to.not.be.ok
-          //       checkRes(indexRes, [user.id])
-
-          //       done()
-          //     })
-          //   })
-          // })
-        })
-      })
-    })
-  })
-
-  it('should create index ref documents for array index type', function (done) {
-    var userSchema = lounge.schema({
-      name: String,
-      email: [{ type: String, index: true, indexType: 'array' }]
-    })
-
-    var User = lounge.model('User', userSchema)
-
-    var user = new User({
-      name: 'Joe Smith',
-      email: ['joe@gmail.com', 'joe2@gmail.com']
-    })
-
-    var user2 = new User({
-      name: 'Joe Jones',
-      email: ['joe2@gmail.com', 'joe3@gmail.com']
-    })
-
-    function checkRes (indexRes, exptected) {
-      expect(indexRes).to.be.ok
-      expect(indexRes.value).to.be.ok
-      expect(indexRes.value.keys).to.be.ok
-      expect(indexRes.value.keys.sort()).to.deep.equal(exptected)
-    }
-
-    user.save(function (err, savedDoc) {
-      expect(err).to.not.be.ok
-
-      user2.save(function (err, savedDoc) {
-        expect(err).to.not.be.ok
-
-        var keys = _.map(['joe@gmail.com', 'joe2@gmail.com', 'joe3@gmail.com'], function (em) {
-          return userSchema.getRefKey('email', em)
-        })
-
-        setTimeout(() => {
-          bucket.getMulti(keys, function (err, indexRes) {
+            expect(indexRes).to.be.ok
+            expect(indexRes.value).to.be.ok
+            expect(indexRes.value.key).to.be.ok
+            expect(indexRes.value.key).to.equal(user.getDocumentKeyValue(true))
+            }
+            
+            function checkGetRes (err, gd) {
             expect(err).to.not.be.ok
-
-            var ex = [
-              [user.id],
-              [user.id, user2.id],
-              [user2.id]
-            ]
-
-            _.values(indexRes).forEach(function (ir, i) {
-              checkRes(ir, ex[i].sort())
-            })
-
-            user.email = ['joe2@gmail.com', 'joe4@gmail.com']
-
-            user.save(function (err, indexRes) {
-              expect(err).to.not.be.ok
-
-              // old one
-              var k = userSchema.getRefKey('email', 'joe@gmail.com')
-              setTimeout(function () {
-                bucket.get(k, function (err, indexRes) {
-                  expect(err).to.be.ok
-                  expect(err.code).to.equal(couchbase.errors.keyNotFound)
-
-                  var keys = _.map(['joe2@gmail.com', 'joe3@gmail.com', 'joe4@gmail.com'], function (em) {
-                    return userSchema.getRefKey('email', em)
-                  })
-
-                  bucket.getMulti(keys, function (err, indexRes) {
-                    expect(err).to.not.be.ok
-
-                    var ex = [
-                      [user.id, user2.id],
-                      [user2.id],
-                      [user.id]
-                    ]
-                    _.values(indexRes).forEach(function (ir, i) {
-                      checkRes(ir, ex[i].sort())
-                    })
-
-                    done()
-                  })
-                })
-              }, 20)
-            })
-          })
-        }, 20)
-      })
-    })
-  })
-
-  it('should create index ref document for an embedded field of array index type', function (done) {
-    var companySchema = {
-      name: String,
-      website: String
-    }
-
-    var Company = lounge.model('Company', companySchema)
-
-    var userSchema = lounge.schema({
-      name: String,
-      company: { type: Company, index: true, indexType: 'array' }
-    })
-
-    var User = lounge.model('User', userSchema)
-
-    var company = new Company({
-      name: 'Acme',
-      website: 'www.acme.com'
-    })
-
-    var user = new User({
-      name: 'Bob Smith',
-      company: company
-    })
-
-    var user2 = new User({
-      name: 'Joe Jones',
-      company: company
-    })
-
-    function checkRes (actual, expected) {
-      expect(actual).to.be.ok
-      expect(actual.value).to.be.ok
-      expect(actual.value.keys).to.be.ok
-      expect(actual.value.keys.sort()).to.deep.equal(expected.sort())
-    }
-
-    user.save(function (err, savedDoc) {
-      expect(err).to.not.be.ok
-      expect(savedDoc).to.be.ok
-
-      var key = userSchema.getRefKey('company', company.id)
-
-      setTimeout(() => {
-        bucket.get(key, function (err, indexRes) {
-          expect(err).to.not.be.ok
-          checkRes(indexRes, [user.id])
-
-          user2.save(function (err, savedDoc) {
+            expect(gd).to.be.ok
+            expect(gd.value).to.be.ok
+            expect(gd.value.email).to.equal(user.email)
+            expect(gd.value.username).to.equal(user.username)
+            expect(gd.value.firstName).to.equal(user.firstName)
+            expect(gd.value.lastName).to.equal(user.lastName)
+            }
+            
+            user.save(function (err, savedDoc) {
+                      expect(err).to.not.be.ok
+                      expect(savedDoc).to.be.ok
+                      
+                      var k = userSchema.getRefKey('email', user.email)
+                      bucket.get(k, function (err, indexRes) {
+                                 checkIndexRes(err, indexRes)
+                                 
+                                 bucket.get(indexRes.value.key, function (err, gd) {
+                                            checkGetRes(err, gd)
+                                            
+                                            user.username = 'jsmith2'
+                                            
+                                            user.save(function (err, savedDoc) {
+                                                      expect(err).to.not.be.ok
+                                                      expect(savedDoc).to.be.ok
+                                                      
+                                                      k = userSchema.getRefKey('email', user.email)
+                                                      bucket.get(k, function (err, indexRes) {
+                                                                 checkIndexRes(err, indexRes)
+                                                                 
+                                                                 bucket.get(indexRes.value.key, function (err, gd) {
+                                                                            checkGetRes(err, gd)
+                                                                            
+                                                                            // old one still sticks around
+                                                                            bucket.get('jsmith', function (err, gd) {
+                                                                                       expect(err).to.not.be.ok
+                                                                                       expect(gd).to.be.ok
+                                                                                       expect(gd.value).to.be.ok
+                                                                                       expect(gd.value.username).to.equal('jsmith')
+                                                                                       
+                                                                                       done()
+                                                                                       })
+                                                                            })
+                                                                 })
+                                                      })
+                                            })
+                                 })
+                      })
+            })
+         
+         it('should index using multiple simple reference documents', function (done) {
+            var userSchema = lounge.schema({
+                                           firstName: String,
+                                           lastName: String,
+                                           email: { type: String, index: true },
+                                           username: { type: String, index: true, indexName: 'userName' }
+                                           })
+            
+            var User = lounge.model('User', userSchema)
+            
+            var user = new User({
+                                firstName: 'Joe',
+                                lastName: 'Smith',
+                                email: 'joe@gmail.com',
+                                username: 'jsmith'
+                                })
+            
+            user.save(function (err, savedDoc) {
+                      expect(err).to.not.be.ok
+                      expect(savedDoc).to.be.ok
+                      
+                      var k = userSchema.getRefKey('email', user.email)
+                      bucket.get(k, function (err, indexRes) {
+                                 expect(err).to.not.be.ok
+                                 expect(indexRes).to.be.ok
+                                 expect(indexRes.value).to.be.ok
+                                 expect(indexRes.value.key).to.be.ok
+                                 expect(indexRes.value.key).to.equal(user.id)
+                                 
+                                 var k = userSchema.getRefKey('userName', user.username)
+                                 bucket.get(k, function (err, indexRes) {
+                                            expect(err).to.not.be.ok
+                                            expect(indexRes).to.be.ok
+                                            expect(indexRes.value).to.be.ok
+                                            expect(indexRes.value.key).to.be.ok
+                                            expect(indexRes.value.key).to.equal(user.id)
+                                            
+                                            done()
+                                            })
+                                 })
+                      })
+            })
+         
+         it('should index using multiple simple reference documents - change', function (done) {
+            var userSchema = lounge.schema({
+                                           firstName: String,
+                                           lastName: String,
+                                           email: { type: String, index: true },
+                                           username: { type: String, index: true, indexName: 'userName' }
+                                           })
+            
+            var User = lounge.model('User', userSchema)
+            
+            var user = new User({
+                                firstName: 'Joe',
+                                lastName: 'Smith',
+                                email: 'joe@gmail.com',
+                                username: 'jsmith'
+                                })
+            
+            function checkRes (err, rdoc) {
             expect(err).to.not.be.ok
-            expect(savedDoc).to.be.ok
-
-            bucket.get(key, function (err, indexRes) {
-              expect(err).to.not.be.ok
-              checkRes(indexRes, [user.id, user2.id])
-              done()
-            })
-          })
-        })
-      }, 20)
-    })
-  })
-
-  it('should create index ref documents for an array of embedded field of array index type', function (done) {
-    var companySchema = {
-      name: String,
-      website: String
-    }
-
-    var Company = lounge.model('Company', companySchema)
-
-    var userSchema = lounge.schema({
-      name: String,
-      email: { type: String, key: true, generate: false },
-      company: [{ type: Company, index: true, indexType: 'array' }]
-    })
-
-    var User = lounge.model('User', userSchema)
-
-    var company = new Company({
-      name: 'Acme',
-      website: 'www.acme.com'
-    })
-
-    var company2 = new Company({
-      name: 'BCorp',
-      website: 'www.bcorp.com'
-    })
-
-    var company3 = new Company({
-      name: 'SeeInc',
-      website: 'www.seeinc.com'
-    })
-
-    var user = new User({
-      name: 'Bob Smith',
-      email: 'bob@gmail.com',
-      company: [company, company2]
-    })
-
-    var user2 = new User({
-      name: 'Joe Jones',
-      email: 'joe@gmail.com',
-      company: [company2, company3]
-    })
-
-    function checkRes (actual, expected) {
-      expect(actual).to.be.ok
-      expect(actual.value).to.be.ok
-      expect(actual.value.keys).to.be.ok
-      expect(actual.value.keys.sort()).to.deep.equal(expected.sort())
-    }
-
-    user.save(function (err, savedDoc) {
-      expect(err).to.not.be.ok
-      expect(savedDoc).to.be.ok
-
-      var keys = _.map(user.company, function (c) {
-        return userSchema.getRefKey('company', c.id)
-      })
-
-      setTimeout(() => {
-        bucket.getMulti(keys, function (err, indexRes) {
-          expect(err).to.not.be.ok
-
-          var expected = [
-            [user.email],
-            [user.email]
-          ]
-
-          _.values(indexRes).forEach(function (ir, i) {
-            checkRes(ir, expected[i].sort())
-          })
-
-          user2.save(function (err, savedDoc) {
+            expect(rdoc).to.be.ok
+            expect(rdoc.value).to.be.ok
+            expect(rdoc.value.key).to.be.ok
+            expect(rdoc.value.key).to.equal(user.id)
+            }
+            
+            user.save(function (err, savedDoc) {
+                      expect(err).to.not.be.ok
+                      expect(savedDoc).to.be.ok
+                      
+                      var k = userSchema.getRefKey('email', user.email)
+                      bucket.get(k, function (err, indexRes) {
+                                 checkRes(err, indexRes)
+                                 
+                                 k = userSchema.getRefKey('userName', user.username)
+                                 bucket.get(k, function (err, indexRes) {
+                                            checkRes(err, indexRes)
+                                            
+                                            user.email = 'joe2@gmail.com'
+                                            user.username = 'jsmith2'
+                                            
+                                            user.save(function (err, savedDoc) {
+                                                      expect(err).to.not.be.ok
+                                                      expect(savedDoc).to.be.ok
+                                                      
+                                                      // old ones
+                                                      k = userSchema.getRefKey('email', 'joe@gmail.com')
+                                                      bucket.get(k, function (err, gdoc) {
+                                                                 expect(err).to.be.ok
+                                                                 expect(err.code).to.equal(couchbase.errors.keyNotFound)
+                                                                 
+                                                                 k = userSchema.getRefKey('username', 'jsmith')
+                                                                 bucket.get(k, function (err, gdoc) {
+                                                                            expect(err).to.be.ok
+                                                                            expect(err.code).to.equal(couchbase.errors.keyNotFound)
+                                                                            
+                                                                            // new ones
+                                                                            var k = userSchema.getRefKey('email', user.email)
+                                                                            bucket.get(k, function (err, indexRes) {
+                                                                                       checkRes(err, indexRes)
+                                                                                       k = userSchema.getRefKey('userName', user.username)
+                                                                                       bucket.get(k, function (err, indexRes) {
+                                                                                                  checkRes(err, indexRes)
+                                                                                                  done()
+                                                                                                  })
+                                                                                       })
+                                                                            })
+                                                                 })
+                                                      })
+                                            })
+                                 })
+                      })
+            })
+         
+         it('should index using array of reference documents', function (done) {
+            var userSchema = lounge.schema({
+                                           firstName: String,
+                                           lastName: String,
+                                           email: { type: String, key: true, generate: false },
+                                           usernames: [{ type: String, index: true, indexName: 'username' }]
+                                           }, {
+                                           refIndexKeyPrefix: 'app::dev::ref::',
+                                           delimiter: '::'
+                                           })
+            
+            var User = lounge.model('User', userSchema)
+            
+            var user = new User({
+                                firstName: 'Joe',
+                                lastName: 'Smith',
+                                email: 'joe@gmail.com',
+                                usernames: ['js1', 'js2', 'js3']
+                                })
+            
+            user.save(function (err, savedDoc) {
+                      expect(err).to.not.be.ok
+                      expect(savedDoc).to.be.ok
+                      
+                      var keys = _.map(user.usernames, function (un) {
+                                       return userSchema.getRefKey('username', un)
+                                       })
+                      
+                      bucket.getMulti(keys, function (err, indexRes) {
+                                      expect(err).to.not.be.ok
+                                      expect(indexRes).to.be.ok
+                                      
+                                      var resKeys = Object.keys(indexRes)
+                                      
+                                      _.each(resKeys, function (ik) {
+                                             var v = indexRes[ik].value
+                                             expect(v).to.be.ok
+                                             expect(v.key).to.be.ok
+                                             expect(v.key).to.equal(user.email)
+                                             })
+                                      
+                                      done()
+                                      })
+                      })
+            })
+         
+         it('should index using array of reference documents - change', function (done) {
+            var userSchema = lounge.schema({
+                                           firstName: String,
+                                           lastName: String,
+                                           email: { type: String, key: true, generate: false },
+                                           usernames: [{ type: String, index: true, indexName: 'username' }]
+                                           }, {
+                                           refIndexKeyPrefix: 'app::dev::ref::',
+                                           delimiter: '::'
+                                           })
+            
+            var User = lounge.model('User', userSchema)
+            
+            var user = new User({
+                                firstName: 'Joe',
+                                lastName: 'Smith',
+                                email: 'joe@gmail.com',
+                                usernames: ['js1', 'js2', 'js3']
+                                })
+            
+            user.save(function (err, savedDoc) {
+                      expect(err).to.not.be.ok
+                      expect(savedDoc).to.be.ok
+                      
+                      var keys = _.map(user.usernames, function (un) {
+                                       return userSchema.getRefKey('username', un)
+                                       })
+                      
+                      bucket.getMulti(keys, function (err, indexRes) {
+                                      expect(err).to.not.be.ok
+                                      expect(indexRes).to.be.ok
+                                      
+                                      var resKeys = Object.keys(indexRes)
+                                      
+                                      _.each(resKeys, function (ik) {
+                                             var v = indexRes[ik].value
+                                             expect(v).to.be.ok
+                                             expect(v.key).to.be.ok
+                                             expect(v.key).to.equal(user.email)
+                                             })
+                                      
+                                      user.usernames = ['jsnew1', 'js2', 'jsnew3']
+                                      
+                                      user.save(function (err, savedDoc) {
+                                                expect(err).to.not.be.ok
+                                                expect(savedDoc).to.be.ok
+                                                
+                                                // check old ones
+                                                keys = _.map(['js1', 'js3'], function (un) {
+                                                             return userSchema.getRefKey('username', un)
+                                                             })
+                                                
+                                                bucket.getMulti(keys, function (err, indexRes) {
+                                                                expect(err).to.be.ok
+                                                                expect(err).to.equal(2)
+                                                                
+                                                                keys = _.map(user.usernames, function (un) {
+                                                                             return userSchema.getRefKey('username', un)
+                                                                             })
+                                                                
+                                                                bucket.getMulti(keys, function (err, indexRes) {
+                                                                                expect(err).to.not.be.ok
+                                                                                expect(indexRes).to.be.ok
+                                                                                
+                                                                                var resKeys = Object.keys(indexRes)
+                                                                                
+                                                                                _.each(resKeys, function (ik) {
+                                                                                       var v = indexRes[ik].value
+                                                                                       expect(v).to.be.ok
+                                                                                       expect(v.key).to.be.ok
+                                                                                       expect(v.key).to.equal(user.email)
+                                                                                       })
+                                                                                
+                                                                                done()
+                                                                                })
+                                                                })
+                                                })
+                                      })
+                      })
+            })
+         
+         it('should not create index ref document for an embedded field if index not specified', function (done) {
+            var fooSchema = lounge.schema({
+                                          a: String,
+                                          b: String
+                                          })
+            
+            var Foo = lounge.model('Foo', fooSchema)
+            
+            var userSchema = lounge.schema({
+                                           firstName: String,
+                                           lastName: String,
+                                           email: { type: String, index: true },
+                                           foo: { type: Foo }
+                                           })
+            
+            var User = lounge.model('User', userSchema)
+            
+            expect(User.findByEmail).to.be.ok
+            expect(User.findByEmail).to.be.an.instanceof(Function)
+            expect(User.findByFoo).to.not.be.ok
+            expect(User.findByFoo).to.not.be.an.instanceof(Function)
+            
+            var foo = new Foo({
+                              a: 'a1',
+                              b: 'b1'
+                              })
+            
+            var user = new User({
+                                firstName: 'Joe',
+                                lastName: 'Smith',
+                                email: 'joe@gmail.com',
+                                foo: foo
+                                })
+            
+            function checkRes (err, indexRes) {
             expect(err).to.not.be.ok
-            expect(savedDoc).to.be.ok
-
-            keys = _.map([company, company2, company3], function (c) {
-              return userSchema.getRefKey('company', c.id)
-            })
-
-            setTimeout(() => {
-              bucket.getMulti(keys, function (err, indexRes) {
-                expect(err).to.not.be.ok
-
-                expected = [
-                  [user.email],
-                  [user.email, user2.email],
-                  [user2.email]
-                ]
-
-                _.values(indexRes).forEach(function (ir, i) {
-                  checkRes(ir, expected[i].sort())
-                })
-
-                done()
-              })
-            }, 20)
-          })
-        })
-      }, 20)
-    })
-  })
-
-  it('should properly save the reference document for parallel requests referencing the same reference', function (done) {
-    var companySchema = {
-      name: String,
-      website: String
-    }
-
-    var Company = lounge.model('Company', companySchema)
-
-    var userSchema = lounge.schema({
-      name: String,
-      email: { type: String, key: true, generate: false },
-      company: { type: Company, index: true, indexType: 'array' }
-    })
-
-    var User = lounge.model('User', userSchema)
-
-    var company = new Company({
-      name: 'Acme',
-      website: 'www.acme.com'
-    })
-
-    var user = new User({
-      name: 'Bob Smith',
-      email: 'bob@gmail.com',
-      company: company.id
-    })
-
-    var user2 = new User({
-      name: 'Joe Jones',
-      email: 'joe@gmail.com',
-      company: company.id
-    })
-
-    async.parallel([
-      function (pcb) {
-        user.save(pcb)
-      },
-      function (pcb) {
-        user2.save(pcb)
-      }
-    ], function (err, res) {
-      expect(err).to.not.be.ok
-      setTimeout(function () {
-        var refKey = userSchema.getRefKey('company', company.id)
-        bucket.get(refKey, function (err, indexRes) {
-          expect(err).to.not.be.ok
-          expect(indexRes).to.be.ok
-          expect(indexRes.value).to.be.ok
-          expect(Array.isArray(indexRes.value.keys)).to.be.ok
-          var expected = [user.email, user2.email]
-          expect(indexRes.value.keys.sort()).to.deep.equal(expected.sort())
-          done()
-        })
-      }, 50)
-    })
-  })
-
-  it('should properly save the reference document for parallel requests referencing the same reference with wait for index', function (done) {
-    var companySchema = {
-      name: String,
-      website: String
-    }
-
-    var Company = lounge.model('Company', companySchema)
-
-    var userSchema = lounge.schema({
-      name: String,
-      email: { type: String, key: true, generate: false },
-      company: { type: Company, index: true, indexType: 'array' }
-    })
-
-    var User = lounge.model('User', userSchema)
-
-    var company = new Company({
-      name: 'Acme',
-      website: 'www.acme.com'
-    })
-
-    var user = new User({
-      name: 'Bob Smith',
-      email: 'bob@gmail.com',
-      company: company.id
-    })
-
-    var user2 = new User({
-      name: 'Joe Jones',
-      email: 'joe@gmail.com',
-      company: company.id
-    })
-
-    async.parallel([
-      function (pcb) {
-        user.save({ waitForIndex: true }, pcb)
-      },
-      function (pcb) {
-        user2.save({ waitForIndex: true }, pcb)
-      }
-    ], function (err, res) {
-      expect(err).to.not.be.ok
-      var refKey = userSchema.getRefKey('company', company.id)
-      bucket.get(refKey, function (err, indexRes) {
-        expect(err).to.not.be.ok
-        expect(indexRes).to.be.ok
-        expect(indexRes.value).to.be.ok
-        expect(Array.isArray(indexRes.value.keys)).to.be.ok
-        var expected = [user.email, user2.email]
-        expect(indexRes.value.keys.sort()).to.deep.equal(expected.sort())
-        done()
-      })
-    })
-  })
-})+            expect(indexRes).to.be.ok
+            var v = indexRes.value
+            expect(v).to.be.ok
+            expect(v.key).to.be.ok
+            expect(v.key).to.equal(user.id)
+            }
+            
+            user.save(function (err, savedDoc) {
+                      expect(err).to.not.be.ok
+                      expect(savedDoc).to.be.ok
+                      
+                      var emailKey = userSchema.getRefKey('email', user.email)
+                      var fooKey = userSchema.getRefKey('foo', user.foo.id)
+                      
+                      bucket.get(emailKey, function (err, indexRes) {
+                                 checkRes(err, indexRes)
+                                 
+                                 bucket.get(fooKey, function (err, indexRes) {
+                                            expect(err).to.be.ok
+                                            expect(err.code).to.equal(couchbase.errors.keyNotFound)
+                                            
+                                            done()
+                                            })
+                                 })
+                      })
+            })
+         
+         it('should create index ref document for an embedded field if specified', function (done) {
+            var fooSchema = lounge.schema({
+                                          a: String,
+                                          b: String
+                                          })
+            
+            var Foo = lounge.model('Foo', fooSchema)
+            
+            var userSchema = lounge.schema({
+                                           firstName: String,
+                                           lastName: String,
+                                           email: { type: String, index: true },
+                                           foo: { type: Foo, index: true }
+                                           })
+            
+            var User = lounge.model('User', userSchema)
+            
+            expect(User.findByEmail).to.be.ok
+            expect(User.findByEmail).to.be.an.instanceof(Function)
+            expect(User.findByFoo).to.be.ok
+            expect(User.findByFoo).to.be.an.instanceof(Function)
+            
+            var foo = new Foo({
+                              a: 'a1',
+                              b: 'b1'
+                              })
+            
+            var user = new User({
+                                firstName: 'Joe',
+                                lastName: 'Smith',
+                                email: 'joe@gmail.com',
+                                foo: foo
+                                })
+            
+            function checkRes (err, indexRes) {
+            expect(err).to.not.be.ok
+            expect(indexRes).to.be.ok
+            var v = indexRes.value
+            expect(v).to.be.ok
+            expect(v.key).to.be.ok
+            expect(v.key).to.equal(user.id)
+            }
+            
+            user.save(function (err, savedDoc) {
+                      expect(err).to.not.be.ok
+                      expect(savedDoc).to.be.ok
+                      
+                      var emailKey = userSchema.getRefKey('email', user.email)
+                      var fooKey = userSchema.getRefKey('foo', user.foo.id)
+                      
+                      bucket.get(emailKey, function (err, indexRes) {
+                                 checkRes(err, indexRes)
+                                 
+                                 bucket.get(fooKey, function (err, indexRes) {
+                                            expect(err).to.not.be.ok
+                                            checkRes(err, indexRes)
+                                            
+                                            done()
+                                            })
+                                 })
+                      })
+            })
+         
+         it('should create index ref documents for an array of an embedded field', function (done) {
+            var companySchema = {
+            name: String,
+            website: String
+            }
+            
+            var Company = lounge.model('Company', companySchema)
+            
+            var userSchema = lounge.schema({
+                                           name: String,
+                                           company: [{ type: Company, index: true }]
+                                           })
+            
+            var User = lounge.model('User', userSchema)
+            
+            var company = new Company({
+                                      name: 'Acme',
+                                      website: 'www.acme.com'
+                                      })
+            
+            var company2 = new Company({
+                                       name: 'BCorp',
+                                       website: 'www.bcorp.com'
+                                       })
+            
+            var user = new User({
+                                name: 'Bob Smith',
+                                company: [company, company2]
+                                })
+            
+            user.save(function (err, savedDoc) {
+                      expect(err).to.not.be.ok
+                      expect(savedDoc).to.be.ok
+                      
+                      var keys = _.map(user.company, function (c) {
+                                       return userSchema.getRefKey('company', c.id)
+                                       })
+                      
+                      bucket.getMulti(keys, function (err, indexRes) {
+                                      expect(err).to.not.be.ok
+                                      
+                                      _.values(indexRes).forEach(function (ir) {
+                                                                 expect(ir).to.be.ok
+                                                                 expect(ir.value).to.be.ok
+                                                                 expect(ir.value.key).to.be.ok
+                                                                 expect(ir.value.key).to.equal(user.id)
+                                                                 })
+                                      
+                                      done()
+                                      })
+                      })
+            })
+         
+         it('should create index ref document for a field of array index type', function (done) {
+            var userSchema = lounge.schema({
+                                           name: String,
+                                           email: { type: String, index: true, indexType: 'array' }
+                                           })
+            
+            var User = lounge.model('User', userSchema)
+            
+            var user = new User({
+                                name: 'Joe Smith',
+                                email: 'joe@gmail.com'
+                                })
+            
+            var user2 = new User({
+                                 name: 'Bob Jones',
+                                 email: 'joe@gmail.com'
+                                 })
+            
+            function checkRes (indexRes, expected) {
+            expect(indexRes).to.be.ok
+            expect(indexRes.value).to.be.ok
+            expect(indexRes.value.keys).to.be.ok
+            expect(indexRes.value.keys.sort()).to.deep.equal(expected)
+            }
+            
+            user.save(function (err, savedDoc) {
+                      expect(err).to.not.be.ok
+                      
+                      user2.save({ waitForIndex: true }, function (err, savedDoc) {
+                                 expect(err).to.not.be.ok
+                                 var k = userSchema.getRefKey('email', user.email)
+                                 bucket.get(k, function (err, indexRes) {
+                                            expect(err).to.not.be.ok
+                                            checkRes(indexRes, [user.id, user2.id].sort())
+                                            
+                                            user.email = 'joe2@gmail.com'
+                                            
+                                            user.save(function (err, indexRes) {
+                                                      expect(err).to.not.be.ok
+                                                      
+                                                      // old one
+                                                      k = userSchema.getRefKey('email', 'joe@gmail.com')
+                                                      bucket.get(k, function (err, indexRes) {
+                                                                 expect(err).to.not.be.ok
+                                                                 checkRes(indexRes, [user2.id])
+                                                                 
+                                                                 k = userSchema.getRefKey('email', user.email)
+                                                                 bucket.get(k, function (err, indexRes) {
+                                                                            expect(err).to.not.be.ok
+                                                                            checkRes(indexRes, [user.id])
+                                                                            
+                                                                            done()
+                                                                            })
+                                                                 })
+                                                      })
+                                            })
+                                 })
+                      })
+            })
+         
+         it('should create index ref documents for array index type', function (done) {
+            var userSchema = lounge.schema({
+                                           name: String,
+                                           email: [{ type: String, index: true, indexType: 'array' }]
+                                           })
+            
+            var User = lounge.model('User', userSchema)
+            
+            var user = new User({
+                                name: 'Joe Smith',
+                                email: ['joe@gmail.com', 'joe2@gmail.com']
+                                })
+            
+            var user2 = new User({
+                                 name: 'Joe Jones',
+                                 email: ['joe2@gmail.com', 'joe3@gmail.com']
+                                 })
+            
+            function checkRes (indexRes, exptected) {
+            expect(indexRes).to.be.ok
+            expect(indexRes.value).to.be.ok
+            expect(indexRes.value.keys).to.be.ok
+            expect(indexRes.value.keys.sort()).to.deep.equal(exptected)
+            }
+            
+            user.save(function (err, savedDoc) {
+                      expect(err).to.not.be.ok
+                      
+                      user2.save(function (err, savedDoc) {
+                                 expect(err).to.not.be.ok
+                                 
+                                 var keys = _.map(['joe@gmail.com', 'joe2@gmail.com', 'joe3@gmail.com'], function (em) {
+                                                  return userSchema.getRefKey('email', em)
+                                                  })
+                                 
+                                 setTimeout(() => {
+                                            bucket.getMulti(keys, function (err, indexRes) {
+                                                            expect(err).to.not.be.ok
+                                                            
+                                                            var ex = [
+                                                                      [user.id],
+                                                                      [user.id, user2.id],
+                                                                      [user2.id]
+                                                                      ]
+                                                            
+                                                            _.values(indexRes).forEach(function (ir, i) {
+                                                                                       checkRes(ir, ex[i].sort())
+                                                                                       })
+                                                            
+                                                            user.email = ['joe2@gmail.com', 'joe4@gmail.com']
+                                                            
+                                                            user.save(function (err, indexRes) {
+                                                                      expect(err).to.not.be.ok
+                                                                      
+                                                                      // old one
+                                                                      var k = userSchema.getRefKey('email', 'joe@gmail.com')
+                                                                      setTimeout(function () {
+                                                                                 bucket.get(k, function (err, indexRes) {
+                                                                                            expect(err).to.be.ok
+                                                                                            expect(err.code).to.equal(couchbase.errors.keyNotFound)
+                                                                                            
+                                                                                            var keys = _.map(['joe2@gmail.com', 'joe3@gmail.com', 'joe4@gmail.com'], function (em) {
+                                                                                                             return userSchema.getRefKey('email', em)
+                                                                                                             })
+                                                                                            
+                                                                                            bucket.getMulti(keys, function (err, indexRes) {
+                                                                                                            expect(err).to.not.be.ok
+                                                                                                            
+                                                                                                            var ex = [
+                                                                                                                      [user.id, user2.id],
+                                                                                                                      [user2.id],
+                                                                                                                      [user.id]
+                                                                                                                      ]
+                                                                                                            _.values(indexRes).forEach(function (ir, i) {
+                                                                                                                                       checkRes(ir, ex[i].sort())
+                                                                                                                                       })
+                                                                                                            
+                                                                                                            done()
+                                                                                                            })
+                                                                                            })
+                                                                                 }, 20)
+                                                                      })
+                                                            })
+                                            }, 20)
+                                 })
+                      })
+            })
+         
+         it('should create index ref document for an embedded field of array index type', function (done) {
+            var companySchema = {
+            name: String,
+            website: String
+            }
+            
+            var Company = lounge.model('Company', companySchema)
+            
+            var userSchema = lounge.schema({
+                                           name: String,
+                                           company: { type: Company, index: true, indexType: 'array' }
+                                           })
+            
+            var User = lounge.model('User', userSchema)
+            
+            var company = new Company({
+                                      name: 'Acme',
+                                      website: 'www.acme.com'
+                                      })
+            
+            var user = new User({
+                                name: 'Bob Smith',
+                                company: company
+                                })
+            
+            var user2 = new User({
+                                 name: 'Joe Jones',
+                                 company: company
+                                 })
+            
+            function checkRes (actual, expected) {
+            expect(actual).to.be.ok
+            expect(actual.value).to.be.ok
+            expect(actual.value.keys).to.be.ok
+            expect(actual.value.keys.sort()).to.deep.equal(expected.sort())
+            }
+            
+            user.save(function (err, savedDoc) {
+                      expect(err).to.not.be.ok
+                      expect(savedDoc).to.be.ok
+                      
+                      var key = userSchema.getRefKey('company', company.id)
+                      
+                      setTimeout(() => {
+                                 bucket.get(key, function (err, indexRes) {
+                                            expect(err).to.not.be.ok
+                                            checkRes(indexRes, [user.id])
+                                            
+                                            user2.save(function (err, savedDoc) {
+                                                       expect(err).to.not.be.ok
+                                                       expect(savedDoc).to.be.ok
+                                                       
+                                                       bucket.get(key, function (err, indexRes) {
+                                                                  expect(err).to.not.be.ok
+                                                                  checkRes(indexRes, [user.id, user2.id])
+                                                                  done()
+                                                                  })
+                                                       })
+                                            })
+                                 }, 20)
+                      })
+            })
+         
+         it('should create index ref documents for an array of embedded field of array index type', function (done) {
+            var companySchema = {
+            name: String,
+            website: String
+            }
+            
+            var Company = lounge.model('Company', companySchema)
+            
+            var userSchema = lounge.schema({
+                                           name: String,
+                                           email: { type: String, key: true, generate: false },
+                                           company: [{ type: Company, index: true, indexType: 'array' }]
+                                           })
+            
+            var User = lounge.model('User', userSchema)
+            
+            var company = new Company({
+                                      name: 'Acme',
+                                      website: 'www.acme.com'
+                                      })
+            
+            var company2 = new Company({
+                                       name: 'BCorp',
+                                       website: 'www.bcorp.com'
+                                       })
+            
+            var company3 = new Company({
+                                       name: 'SeeInc',
+                                       website: 'www.seeinc.com'
+                                       })
+            
+            var user = new User({
+                                name: 'Bob Smith',
+                                email: 'bob@gmail.com',
+                                company: [company, company2]
+                                })
+            
+            var user2 = new User({
+                                 name: 'Joe Jones',
+                                 email: 'joe@gmail.com',
+                                 company: [company2, company3]
+                                 })
+            
+            function checkRes (actual, expected) {
+            expect(actual).to.be.ok
+            expect(actual.value).to.be.ok
+            expect(actual.value.keys).to.be.ok
+            expect(actual.value.keys.sort()).to.deep.equal(expected.sort())
+            }
+            
+            user.save(function (err, savedDoc) {
+                      expect(err).to.not.be.ok
+                      expect(savedDoc).to.be.ok
+                      
+                      var keys = _.map(user.company, function (c) {
+                                       return userSchema.getRefKey('company', c.id)
+                                       })
+                      
+                      setTimeout(() => {
+                                 bucket.getMulti(keys, function (err, indexRes) {
+                                                 expect(err).to.not.be.ok
+                                                 
+                                                 var expected = [
+                                                                 [user.email],
+                                                                 [user.email]
+                                                                 ]
+                                                 
+                                                 _.values(indexRes).forEach(function (ir, i) {
+                                                                            checkRes(ir, expected[i].sort())
+                                                                            })
+                                                 
+                                                 user2.save(function (err, savedDoc) {
+                                                            expect(err).to.not.be.ok
+                                                            expect(savedDoc).to.be.ok
+                                                            
+                                                            keys = _.map([company, company2, company3], function (c) {
+                                                                         return userSchema.getRefKey('company', c.id)
+                                                                         })
+                                                            
+                                                            setTimeout(() => {
+                                                                       bucket.getMulti(keys, function (err, indexRes) {
+                                                                                       expect(err).to.not.be.ok
+                                                                                       
+                                                                                       expected = [
+                                                                                                   [user.email],
+                                                                                                   [user.email, user2.email],
+                                                                                                   [user2.email]
+                                                                                                   ]
+                                                                                       
+                                                                                       _.values(indexRes).forEach(function (ir, i) {
+                                                                                                                  checkRes(ir, expected[i].sort())
+                                                                                                                  })
+                                                                                       
+                                                                                       done()
+                                                                                       })
+                                                                       }, 20)
+                                                            })
+                                                 })
+                                 }, 20)
+                      })
+            })
+         
+         it('should properly save the reference document for parallel requests referencing the same reference', function (done) {
+            var companySchema = {
+            name: String,
+            website: String
+            }
+            
+            var Company = lounge.model('Company', companySchema)
+            
+            var userSchema = lounge.schema({
+                                           name: String,
+                                           email: { type: String, key: true, generate: false },
+                                           company: { type: Company, index: true, indexType: 'array' }
+                                           })
+            
+            var User = lounge.model('User', userSchema)
+            
+            var company = new Company({
+                                      name: 'Acme',
+                                      website: 'www.acme.com'
+                                      })
+            
+            var user = new User({
+                                name: 'Bob Smith',
+                                email: 'bob@gmail.com',
+                                company: company.id
+                                })
+            
+            var user2 = new User({
+                                 name: 'Joe Jones',
+                                 email: 'joe@gmail.com',
+                                 company: company.id
+                                 })
+            
+            async.parallel([
+                            function (pcb) {
+                            user.save(pcb)
+                            },
+                            function (pcb) {
+                            user2.save(pcb)
+                            }
+                            ], function (err, res) {
+                           expect(err).to.not.be.ok
+                           setTimeout(function () {
+                                      var refKey = userSchema.getRefKey('company', company.id)
+                                      bucket.get(refKey, function (err, indexRes) {
+                                                 expect(err).to.not.be.ok
+                                                 expect(indexRes).to.be.ok
+                                                 expect(indexRes.value).to.be.ok
+                                                 expect(Array.isArray(indexRes.value.keys)).to.be.ok
+                                                 var expected = [user.email, user2.email]
+                                                 expect(indexRes.value.keys.sort()).to.deep.equal(expected.sort())
+                                                 done()
+                                                 })
+                                      }, 50)
+                           })
+            })
+         
+         it('should properly save the reference document for parallel requests referencing the same reference with wait for index', function (done) {
+            var companySchema = {
+            name: String,
+            website: String
+            }
+            
+            var Company = lounge.model('Company', companySchema)
+            
+            var userSchema = lounge.schema({
+                                           name: String,
+                                           email: { type: String, key: true, generate: false },
+                                           company: { type: Company, index: true, indexType: 'array' }
+                                           })
+            
+            var User = lounge.model('User', userSchema)
+            
+            var company = new Company({
+                                      name: 'Acme',
+                                      website: 'www.acme.com'
+                                      })
+            
+            var user = new User({
+                                name: 'Bob Smith',
+                                email: 'bob@gmail.com',
+                                company: company.id
+                                })
+            
+            var user2 = new User({
+                                 name: 'Joe Jones',
+                                 email: 'joe@gmail.com',
+                                 company: company.id
+                                 })
+            
+            async.parallel([
+                            function (pcb) {
+                            user.save({ waitForIndex: true }, pcb)
+                            },
+                            function (pcb) {
+                            user2.save({ waitForIndex: true }, pcb)
+                            }
+                            ], function (err, res) {
+                           expect(err).to.not.be.ok
+                           var refKey = userSchema.getRefKey('company', company.id)
+                           bucket.get(refKey, function (err, indexRes) {
+                                      expect(err).to.not.be.ok
+                                      expect(indexRes).to.be.ok
+                                      expect(indexRes.value).to.be.ok
+                                      expect(Array.isArray(indexRes.value.keys)).to.be.ok
+                                      var expected = [user.email, user2.email]
+                                      expect(indexRes.value.keys.sort()).to.deep.equal(expected.sort())
+                                      done()
+                                      })
+                           })
+            })
+         })